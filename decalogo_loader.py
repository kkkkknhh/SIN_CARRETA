--- conflicted
+++ resolved
@@ -17,11 +17,7 @@
 import tempfile
 import threading
 from pathlib import Path
-<<<<<<< HEAD
-from typing import Any, Dict, List, Optional
-=======
 from typing import Any, Dict, Optional
->>>>>>> 5daabb45
 
 # Import canonical path resolver
 from repo_paths import get_decalogo_path, get_dnp_path
@@ -303,15 +299,9 @@
     if decalogo_industrial is None:
         decalogo_industrial = get_decalogo_industrial()
 
-<<<<<<< HEAD
-    all_questions = decalogo_industrial.get("questions", [])
-
-    for question in all_questions:
-=======
     questions = decalogo_industrial.get("questions", [])
 
     for question in questions:
->>>>>>> 5daabb45
         if question.get("id") == question_id:
             return question
 
