--- conflicted
+++ resolved
@@ -20,11 +20,7 @@
 import logging
 from dataclasses import dataclass, field
 from enum import Enum
-<<<<<<< HEAD
-from typing import Any, Callable, Dict, List, Optional, Set, Tuple, Union
-=======
 from typing import Any, Dict, List, Set
->>>>>>> 5daabb45
 
 raise RuntimeError(
     "CRITICAL: decalogo_pipeline_orchestrator is DEPRECATED and FORBIDDEN.\n"
@@ -52,11 +48,7 @@
     from contradiction_detector import ContradictionDetector
     from document_segmenter import DocumentSegmenter
     from feasibility_scorer import FeasibilityScorer
-<<<<<<< HEAD
-    from monetary_detector import MonetaryDetector, create_monetary_detector
-=======
     from monetary_detector import create_monetary_detector
->>>>>>> 5daabb45
     from responsibility_detector import ResponsibilityDetector
     from teoria_cambio import TeoriaCambio, evaluar_teoria_cambio
 except ImportError as e:
@@ -999,34 +991,16 @@
     """
 
     # Evaluate plan
-<<<<<<< HEAD
-    plan_evaluations = orchestrator.evaluate_plan(sample_plan, "PLAN_EJEMPLO_001")
-
-    # Generate report
-    evaluation_report = orchestrator.generate_evaluation_report(plan_evaluations)
-=======
     evaluations = orchestrator.evaluate_plan(sample_plan, "PLAN_EJEMPLO_001")
 
     # Generate report
     report = orchestrator.generate_evaluation_report(evaluations)
->>>>>>> 5daabb45
 
     # Display results
     print("=== DECALOGO EVALUATION RESULTS ===")
     print(f"Overall Score: {evaluation_report['overall_score']:.2f}")
     print(f"Evaluation Coverage: {evaluation_report['evaluation_coverage']:.1%}")
     print("\nDimension Scores:")
-<<<<<<< HEAD
-    for dim_id, dim_score in evaluation_report["summary"]["dimensions"].items():
-        print(f"- {dim_id}: {dim_score:.2f}")
-
-    print("\nQuestion Answers:")
-    for q_id, q_evaluation in plan_evaluations.items():
-        print(
-            f"- {q_id}: {q_evaluation.answer} (Score: {q_evaluation.score:.2f}, Confidence: {q_evaluation.confidence:.2f})"
-        )
-        print(f"  Justification: {q_evaluation.justification}")
-=======
     for dim_id, score in report["summary"]["dimensions"].items():
         print(f"- {dim_id}: {score:.2f}")
 
@@ -1035,5 +1009,4 @@
         print(
             f"- {question_id}: {evaluation.answer} (Score: {evaluation.score:.2f}, Confidence: {evaluation.confidence:.2f})"
         )
-        print(f"  Justification: {evaluation.justification}")
->>>>>>> 5daabb45
+        print(f"  Justification: {evaluation.justification}")