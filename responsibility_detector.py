--- conflicted
+++ resolved
@@ -22,11 +22,7 @@
 import re
 from dataclasses import dataclass
 from enum import Enum
-<<<<<<< HEAD
-from typing import Any, Callable, Dict, List, Optional, Set, Tuple, Union
-=======
 from typing import Any, Dict, List, Optional
->>>>>>> 5daabb45
 
 # Configure logging
 logging.basicConfig(level=logging.INFO)
@@ -35,12 +31,7 @@
 # Import spaCy for NER
 try:
     import spacy
-<<<<<<< HEAD
-    from spacy.language import Language
-    from spacy.tokens import Doc, Span
-=======
     from spacy.tokens import Doc
->>>>>>> 5daabb45
 
     SPACY_AVAILABLE = True
 except ImportError:
@@ -718,20 +709,6 @@
     """
 
     # Detect entities
-<<<<<<< HEAD
-    detected_entities = detector.detect_entities(sample_text)
-
-    # Print results
-    print(f"Found {len(detected_entities)} responsibility entities:")
-    for detected_entity in detected_entities:
-        print(
-            f"- {detected_entity.text} ({detected_entity.entity_type.value}, confidence: {detected_entity.confidence:.2f})"
-        )
-        if detected_entity.has_explicit_role:
-            print(f"  Role: {detected_entity.role_description}")
-        if detected_entity.parent_entity:
-            print(f"  Part of: {detected_entity.parent_entity}")
-=======
     entities = detector.detect_entities(sample_text)
 
     # Print results
@@ -744,7 +721,6 @@
             print(f"  Role: {entity.role_description}")
         if entity.parent_entity:
             print(f"  Part of: {entity.parent_entity}")
->>>>>>> 5daabb45
 
     # Complete document analysis
     analysis = detector.analyze_document(sample_text)
