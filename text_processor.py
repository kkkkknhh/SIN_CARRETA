"""
Text Processing Module

Provides robust Unicode normalization and text processing utilities
for consistent handling of Spanish text in development plans.

Features:
- Unicode normalization (NFC, NFKC)
- Special character handling
- Whitespace normalization
- Accent and diacritic standardization
- Case normalization options
- Text segmentation utilities
"""

import logging
import re
import unicodedata
from typing import List

# Configure logging
logging.basicConfig(level=logging.INFO)
logger = logging.getLogger(__name__)


class TextProcessor:
    """
    Text processor with configurable normalization options.

    Provides methods for consistent text normalization, especially for
    Spanish language text with varying Unicode representations.
    """

    def __init__(
        self,
        normalize_unicode: bool = True,
        normalize_whitespace: bool = True,
        normalize_case: bool = False,
        unicode_form: str = "NFKC",
    ):
        """
        Initialize text processor with configuration options.

        Args:
            normalize_unicode: Whether to normalize Unicode characters
            normalize_whitespace: Whether to normalize whitespace
            normalize_case: Whether to normalize case (to lowercase)
            unicode_form: Unicode normalization form ('NFC', 'NFKC', 'NFD', 'NFKD')
        """
        self.normalize_unicode = normalize_unicode
        self.normalize_whitespace = normalize_whitespace
        self.normalize_case = normalize_case

        if unicode_form not in ("NFC", "NFKC", "NFD", "NFKD"):
            logger.warning("Invalid Unicode form '%s', using 'NFKC'", unicode_form)
            self.unicode_form = "NFKC"
        else:
            self.unicode_form = unicode_form

        # Common patterns for normalization
        self.whitespace_pattern = re.compile(r"\s+")
        self.special_chars_pattern = re.compile(r"[\x00-\x08\x0B\x0C\x0E-\x1F\x7F]")

    def normalize_text(self, text: str) -> str:
        """
        Apply configured normalizations to text.

        Args:
            text: Input text to normalize

        Returns:
            Normalized text
        """
        if not text:
            return ""

        # Remove null bytes and control characters
        text = self.special_chars_pattern.sub(" ", text)

        # Apply Unicode normalization if enabled
        if self.normalize_unicode:
            text = unicodedata.normalize(self.unicode_form, text)

        # Normalize whitespace if enabled
        if self.normalize_whitespace:
            text = self.whitespace_pattern.sub(" ", text).strip()

        # Convert to lowercase if enabled
        if self.normalize_case:
            text = text.lower()

        return text

    def segment_text(
        self, text: str, max_length: int = 1000, overlap: int = 100
    ) -> List[str]:
        """
        Segment text into overlapping chunks of maximum length.

        Args:
            text: Input text to segment
            max_length: Maximum length of each segment
            overlap: Number of characters to overlap between segments

        Returns:
            List of text segments
        """
        if not text or max_length <= 0:
            return []

        # Normalize text first
        normalized_text = self.normalize_text(text)

        # If text is shorter than max_length, return as is
        if len(normalized_text) <= max_length:
            return [normalized_text]

        segments = []
        start = 0
        text_length = len(normalized_text)

        while start < text_length:
            # Calculate end position
            end = start + max_length

            # If we're at the end of the text, just add the final segment
            if end >= text_length:
                segments.append(normalized_text[start:])
                break

            # Find a good breaking point (period, question mark, exclamation, etc.)
            # Look for a sentence boundary within the last 20% of the segment
            search_start = end - int(max_length * 0.2)
            search_text = normalized_text[search_start:end]

            # Find the last sentence boundary
            boundary_match = re.search(r"[.!?]\s+", search_text)

            if boundary_match:
                # Break at the sentence boundary
                break_pos = search_start + boundary_match.end()
                segments.append(normalized_text[start:break_pos])
                start = break_pos - overlap
            else:
                # If no sentence boundary found, break at a space
                last_space = normalized_text.rfind(" ", search_start, end)

                if last_space != -1:
                    segments.append(normalized_text[start:last_space])
                    start = last_space - overlap
                else:
                    # If no space found, break at max_length
                    segments.append(normalized_text[start:end])
                    start = end - overlap

            # Ensure overlap doesn't go negative
            start = max(0, start)

        return segments

    def compare_texts(self, text1: str, text2: str) -> float:
        """
        Compare two texts for similarity after normalization.

        This is a simple character-based similarity metric.
        For more sophisticated semantic comparison, use embedding_model instead.

        Args:
            text1: First text to compare
            text2: Second text to compare

        Returns:
            Similarity score between 0 and 1
        """
        # Normalize both texts
        norm1 = self.normalize_text(text1)
        norm2 = self.normalize_text(text2)

        # Calculate similarity based on character differences
        if not norm1 and not norm2:
            return 1.0
        if not norm1 or not norm2:
            return 0.0

        # Use Levenshtein distance if available
        try:
            import Levenshtein

            distance = Levenshtein.distance(norm1, norm2)
            max_length = max(len(norm1), len(norm2))
            return 1.0 - (distance / max_length)
        except ImportError:
            # Fallback to simple ratio of matching characters
            s1 = set(norm1)
            s2 = set(norm2)
            intersection = len(s1.intersection(s2))
            union = len(s1.union(s2))
            return intersection / union if union > 0 else 0.0


# ============================================================================
# CONVENIENCE FUNCTIONS (for backward compatibility)
# ============================================================================

# Additional lightweight helpers expected by tests
# These functions intentionally keep logic minimal and Unicode-safe.


<<<<<<< HEAD
def normalize_text_unicode(text: str, form: str = "NFKC") -> str:
=======
def normalize_unicode(text: str, form: str = "NFKC") -> str:
>>>>>>> 5daabb45
    """Normalize Unicode text using the specified form (default NFKC)."""
    if not text:
        return ""
    try:
        return unicodedata.normalize(form, text)
    except Exception:
        # Fallback to original text if something goes wrong
        return text


def find_quotes(text: str) -> List[str]:
    """Find quoted substrings using double quotes after normalization."""
    if not text:
        return []
    t = normalize_text_unicode(text)
    # Remove smart quotes by converting to straight quotes via NFKC, then match
    return re.findall(r'"(.*?)"', t)


def count_words(text: str) -> int:
    """Count words in Unicode text. Words are sequences of word chars or letters."""
    if not text:
        return 0
    t = normalize_text_unicode(text)
    # Split on whitespace for robustness with accents; filter empties
    return len([w for w in re.split(r"\s+", t.strip()) if w])


def extract_emails(text: str) -> List[str]:
    """Extract email addresses allowing Unicode letters in local/domain parts."""
    if not text:
        return []
    t = normalize_text_unicode(text)
    # Allow word chars (includes Unicode letters), dots, hyphens in local and domain
    pattern = re.compile(r"[\w\.-]+@[\w\.-]+\.[A-Za-z]{2,}", re.UNICODE)
    return pattern.findall(t)


def replace_special_chars(text: str) -> str:
    """Replace common Unicode punctuation with ASCII equivalents or remove quotes."""
    if not text:
        return ""
    t = normalize_text_unicode(text)
    # Replace various dash types with ASCII hyphen
    t = re.sub(r"[\u2012\u2013\u2014\u2015\u2212]", "-", t)
    # Remove straight and smart double quotes entirely
    t = t.replace('"', "")
    t = t.replace("\u201c", "").replace("\u201d", "")
    return t


def split_sentences(text: str) -> List[str]:
    """Split text into sentences using ., !, ? boundaries."""
    if not text:
        return []
<<<<<<< HEAD
    t = normalize_text_unicode(text)
=======
    t = normalize_unicode(text)
>>>>>>> 5daabb45
    parts = re.split(r"(?<=[.!?])\s+", t)
    return [p for p in parts if p.strip()]


def search_pattern(text: str, pattern: str):
    """Search for a literal pattern in normalized text; returns a match or None."""
    if text is None or pattern is None:
        return None
    t = normalize_text_unicode(text)
    p = normalize_text_unicode(pattern)
    return re.search(re.escape(p), t)


def match_phone_numbers(text: str) -> List[str]:
    """Match common US phone number formats like 123-456-7890 or (123) 456-7890."""
    if not text:
        return []
    t = normalize_text_unicode(text)
    # Use finditer to capture entire matches
    regex = re.compile(r"(?:\(\d{3}\)\s*|\d{3}-)\d{3}-\d{4}")
    return [m.group(0) for m in regex.finditer(t)]


def highlight_keywords(text: str, keywords: List[str]) -> str:
    """Highlight keywords by wrapping them with ** in the normalized text."""
    if not text:
        return ""
    if not keywords:
        return normalize_text_unicode(text)
    t = normalize_text_unicode(text)
    for kw in keywords:
        if not kw:
            continue
        kwn = normalize_text_unicode(kw)
        # Replace exact occurrences; case-sensitive as tests expect exact matches
        t = t.replace(kwn, f"**{kwn}**")
    return t


def normalize_text(text: str) -> str:
    """
    Convenience function for standard text normalization.

    Args:
        text: Input text

    Returns:
        Normalized text
    """
    processor = TextProcessor(
        normalize_unicode=True,
        normalize_whitespace=True,
        normalize_case=False,
        unicode_form="NFKC",
    )
    return processor.normalize_text(text)


def clean_policy_text(text: str) -> str:
    """
    Clean policy document text with standard settings.

    Args:
        text: Policy document text

    Returns:
        Cleaned text
    """
    # Remove control characters
    text = re.sub(r"[\x00-\x08\x0B\x0C\x0E-\x1F\x7F]", " ", text)
    # Normalize Unicode
    text = unicodedata.normalize("NFKC", text)
    # Normalize whitespace
    text = re.sub(r"\s+", " ", text).strip()
    return text


def remove_unwanted_characters(text: str) -> str:
    """
    Remove unwanted characters from text.

    Args:
        text: Input text

    Returns:
        Text with unwanted characters removed
    """
    # Remove control characters and special symbols
    text = re.sub(r"[\x00-\x08\x0B\x0C\x0E-\x1F\x7F]", "", text)
    # Remove zero-width characters
    text = re.sub(r"[\u200B-\u200D\uFEFF]", "", text)
    return text


def extract_paragraphs(text: str) -> List[str]:
    """
    Extract paragraphs from text.

    Args:
        text: Input text

    Returns:
        List of paragraphs
    """
    # Split by double newlines or multiple spaces
    paragraphs = re.split(r"\n\s*\n|\n{2,}", text)
    # Clean and filter empty paragraphs
    return [p.strip() for p in paragraphs if p.strip()]


def standardize_accents(text: str) -> str:
    """
    Standardize accents in Spanish text.

    Args:
        text: Input text with potentially non-standard accents

    Returns:
        Text with standardized accents
    """
    # Normalize to NFC (canonical composition)
    return unicodedata.normalize("NFC", text)


def normalize_spanish_text(text: str) -> str:
    """
    Convenience function for Spanish text normalization.

    Args:
        text: Input Spanish text

    Returns:
        Normalized text
    """
    processor = TextProcessor(
        normalize_unicode=True,
        normalize_whitespace=True,
        normalize_case=False,
        unicode_form="NFKC",
    )
    return processor.normalize_text(text)


def create_text_processor(
    normalize_unicode: bool = True,
    normalize_whitespace: bool = True,
    normalize_case: bool = False,
    unicode_form: str = "NFKC",
) -> TextProcessor:
    """
    Factory function to create text processor with specified options.

    Args:
        normalize_unicode: Whether to normalize Unicode characters
        normalize_whitespace: Whether to normalize whitespace
        normalize_case: Whether to normalize case (to lowercase)
        unicode_form: Unicode normalization form ('NFC', 'NFKC', 'NFD', 'NFKD')

    Returns:
        Configured TextProcessor instance
    """
    return TextProcessor(
        normalize_unicode=normalize_unicode,
        normalize_whitespace=normalize_whitespace,
        normalize_case=normalize_case,
        unicode_form=unicode_form,
    )


if __name__ == "__main__":
    # Example usage
<<<<<<< HEAD
    text_proc = create_text_processor()

    # Test with some Spanish text containing different Unicode representations
    test_text = "Este  es  un\ttexto   con\nespaçios  irregulares y carácteres especiales.\nÑandú.\r\n"
    normalized = text_proc.normalize_text(test_text)
=======
    processor = create_text_processor()

    # Test with some Spanish text containing different Unicode representations
    test_text = "Este  es  un\ttexto   con\nespaçios  irregulares y carácteres especiales.\nÑandú.\r\n"
    normalized = processor.normalize_text(test_text)
>>>>>>> 5daabb45

    print(f"Original: {repr(test_text)}")
    print(f"Normalized: {repr(normalized)}")

    # Test segmentation
    long_text = "Primera oración. " * 50 + "Segunda oración muy larga. " * 50
<<<<<<< HEAD
    text_segments = text_proc.segment_text(long_text, max_length=200, overlap=20)

    print(f"\nSegmented into {len(text_segments)} chunks:")
    for i, segment in enumerate(text_segments[:3]):
        print(f"Segment {i + 1}: {segment[:50]}...")
    if len(text_segments) > 3:
        print(f"...and {len(text_segments) - 3} more segments")
=======
    segments = processor.segment_text(long_text, max_length=200, overlap=20)

    print(f"\nSegmented into {len(segments)} chunks:")
    for i, segment in enumerate(segments[:3]):
        print(f"Segment {i + 1}: {segment[:50]}...")
    if len(segments) > 3:
        print(f"...and {len(segments) - 3} more segments")
>>>>>>> 5daabb45
<|MERGE_RESOLUTION|>--- conflicted
+++ resolved
@@ -206,11 +206,7 @@
 # These functions intentionally keep logic minimal and Unicode-safe.
 
 
-<<<<<<< HEAD
-def normalize_text_unicode(text: str, form: str = "NFKC") -> str:
-=======
 def normalize_unicode(text: str, form: str = "NFKC") -> str:
->>>>>>> 5daabb45
     """Normalize Unicode text using the specified form (default NFKC)."""
     if not text:
         return ""
@@ -266,11 +262,7 @@
     """Split text into sentences using ., !, ? boundaries."""
     if not text:
         return []
-<<<<<<< HEAD
-    t = normalize_text_unicode(text)
-=======
     t = normalize_unicode(text)
->>>>>>> 5daabb45
     parts = re.split(r"(?<=[.!?])\s+", t)
     return [p for p in parts if p.strip()]
 
@@ -442,39 +434,21 @@
 
 if __name__ == "__main__":
     # Example usage
-<<<<<<< HEAD
-    text_proc = create_text_processor()
-
-    # Test with some Spanish text containing different Unicode representations
-    test_text = "Este  es  un\ttexto   con\nespaçios  irregulares y carácteres especiales.\nÑandú.\r\n"
-    normalized = text_proc.normalize_text(test_text)
-=======
     processor = create_text_processor()
 
     # Test with some Spanish text containing different Unicode representations
     test_text = "Este  es  un\ttexto   con\nespaçios  irregulares y carácteres especiales.\nÑandú.\r\n"
     normalized = processor.normalize_text(test_text)
->>>>>>> 5daabb45
 
     print(f"Original: {repr(test_text)}")
     print(f"Normalized: {repr(normalized)}")
 
     # Test segmentation
     long_text = "Primera oración. " * 50 + "Segunda oración muy larga. " * 50
-<<<<<<< HEAD
-    text_segments = text_proc.segment_text(long_text, max_length=200, overlap=20)
-
-    print(f"\nSegmented into {len(text_segments)} chunks:")
-    for i, segment in enumerate(text_segments[:3]):
-        print(f"Segment {i + 1}: {segment[:50]}...")
-    if len(text_segments) > 3:
-        print(f"...and {len(text_segments) - 3} more segments")
-=======
     segments = processor.segment_text(long_text, max_length=200, overlap=20)
 
     print(f"\nSegmented into {len(segments)} chunks:")
     for i, segment in enumerate(segments[:3]):
         print(f"Segment {i + 1}: {segment[:50]}...")
     if len(segments) > 3:
-        print(f"...and {len(segments) - 3} more segments")
->>>>>>> 5daabb45
+        print(f"...and {len(segments) - 3} more segments")