--- conflicted
+++ resolved
@@ -1,299 +1,102 @@
-"""Environment validation contracts for SIN_CARRETA.
+# sin_carreta/env_validation.py
+from __future__ import annotations
+import os
+import sys
+import importlib
+from dataclasses import dataclass
+from typing import List, Tuple
 
-This module exposes deterministic validation routines that must be invoked
-explicitly by consumers (CLI entry points, notebooks, CI pipelines, etc.).
-No validation executes at import time; callers are responsible for invoking
-``validate_environment`` and handling raised errors.
-"""
+REQUIRED_PYTHON: Tuple[int, int] = (3, 10)
+NUMPY_MIN: str = "1.21.0"      # first with Py3.10 wheels
+NUMPY_MAX_EXCL: str | None = None  # set e.g. "1.25.0" if you want a hard ceiling
 
-<<<<<<< HEAD
-from __future__ import annotations
-
-from dataclasses import dataclass
-=======
-import os
->>>>>>> cca2d52d
-import sys
-from typing import Callable, Dict, List, Optional, Tuple
-
-
-<<<<<<< HEAD
 @dataclass(frozen=True)
-class ValidationDiagnostic:
-    """Structured diagnostic data describing a validation check.
-
-    Attributes:
-        check: Identifier for the validation routine.
-        passed: ``True`` when the validation succeeded.
-        details: Contextual metadata that aids in troubleshooting failures.
-    """
-
-    check: str
-    passed: bool
-    details: Dict[str, str]
-
+class ValidationIssue:
+    component: str
+    found: str
+    required: str
+    hint: str
 
 class EnvironmentValidationError(RuntimeError):
-    """Raised when an environment contract is violated."""
+    def __init__(self, issues: List[ValidationIssue]):
+        lines = ["Environment validation failed:"]
+        for it in issues:
+            lines.append(f"- {it.component}: found {it.found}; require {it.required}. {it.hint}")
+        super().__init__("\n".join(lines))
+        self.issues = issues
 
-    def __init__(self, message: str, diagnostic: ValidationDiagnostic):
-        super().__init__(message)
-        self.diagnostic = diagnostic
+def _parse_ver(ver: str) -> Tuple[int, int, int]:
+    parts = ver.split(".")
+    ints = []
+    for p in parts[:3]:
+        n = ""
+        for ch in p:
+            if ch.isdigit(): n += ch
+            else: break
+        ints.append(int(n or 0))
+    while len(ints) < 3:
+        ints.append(0)
+    return tuple(ints)  # type: ignore[return-value]
 
+def _cmp(a: str, b: str) -> int:
+    A, B = _parse_ver(a), _parse_ver(b)
+    return (A > B) - (A < B)
 
-Observer = Callable[[ValidationDiagnostic], None]
+def validate_environment(strict: bool = True) -> None:
+    issues: List[ValidationIssue] = []
 
-
-def get_python_version_info() -> Tuple[int, int, int]:
-    """Return the active interpreter version as ``(major, minor, micro)``."""
-
-    return sys.version_info[:3]
-
-
-def _parse_version_segment(segment: str) -> int:
-    """Extract the leading integer component from a version segment."""
-
-    digits = []
-    for character in segment:
-        if character.isdigit():
-            digits.append(character)
-        else:
-            break
-
-    if not digits:
-        raise ValueError(f"Unable to parse numeric component from '{segment}'.")
-
-    return int("".join(digits))
-
-
-def validate_python_310() -> ValidationDiagnostic:
-    """Ensure that Python 3.10 is being used.
-
-    Invariants:
-        - The interpreter major version must be ``3``.
-        - The interpreter minor version must be ``10``.
-
-    Postconditions:
-        - Returns a :class:`ValidationDiagnostic` describing the interpreter.
-        - Raises :class:`EnvironmentValidationError` when the invariants are
-          violated. The exception contains the same diagnostic payload.
-    """
-
-    version = get_python_version_info()
-    passed = (version[0], version[1]) == (3, 10)
-    diagnostic = ValidationDiagnostic(
-        check="python_310",
-        passed=passed,
-        details={
-            "expected_major": "3",
-            "expected_minor": "10",
-            "actual": ".".join(str(part) for part in version),
-        },
-    )
-
-    if not passed:
-        message = (
-            "Python 3.10 is required for SIN_CARRETA. "
-            f"Detected interpreter {diagnostic.details['actual']}."
-        )
-        raise EnvironmentValidationError(message, diagnostic)
-
-    return diagnostic
-
-
-def validate_numpy_compatibility() -> ValidationDiagnostic:
-    """Validate that NumPy satisfies the supported contract for Python 3.10.
-
-    Preconditions:
-        - NumPy must be importable in the active environment.
-
-    Postconditions:
-        - Returns a :class:`ValidationDiagnostic` describing the NumPy version
-          when the contract is satisfied.
-        - Raises :class:`EnvironmentValidationError` with diagnostics when the
-          contract is violated or NumPy cannot be imported.
-=======
-
-def validate_python_310() -> bool:
-    """
-    Validate that Python 3.10 is being used.
-
-    Returns:
-        bool: True if Python 3.10, False otherwise
-
-    Raises:
-        RuntimeError: If Python version is incompatible
-    """
-    version = sys.version_info
-
-    if version.major != 3 or version.minor != 10:
-        error_msg = (
-            f"Python 3.10 required for SIN_CARRETA system. "
-            f"Found Python {version.major}.{version.minor}."
-            f"{version.micro}. "
-            f"Please use Python 3.10 to ensure compatibility with "
-            f"NumPy and other dependencies."
-        )
-        raise RuntimeError(error_msg)
-
-    return True
-
-
-def validate_numpy_compatibility() -> bool:
-    """
-    Validate NumPy version is compatible with Python 3.10.
-
-    Returns:
-        bool: True if compatible, False otherwise
->>>>>>> cca2d52d
-    """
+    py = sys.version_info
+    req = f"{REQUIRED_PYTHON[0]}.{REQUIRED_PYTHON[1]}.x"
+    if not (py.major == REQUIRED_PYTHON[0] and py.minor == REQUIRED_PYTHON[1]):
+        issues.append(ValidationIssue(
+            "Python",
+            f"{py.major}.{py.minor}.{py.micro}",
+            req,
+            "Use a Python 3.10 interpreter (e.g., pyenv or a 3.10-pinned venv)."
+        ))
 
     try:
-<<<<<<< HEAD
-        import numpy as np  # type: ignore[import-not-found]
-    except ImportError as exc:  # pragma: no cover - guarded by contract
-        diagnostic = ValidationDiagnostic(
-            check="numpy_import",
-            passed=False,
-            details={
-                "expected_min_version": ">=1.21.0",
-                "expected_max_version": "<1.25.0",
-                "actual": "missing",
-            },
-        )
-        message = (
-            "NumPy is required but could not be imported. "
-            "Install with: pip install 'numpy>=1.21.0,<1.25.0'."
-        )
-        raise EnvironmentValidationError(message, diagnostic) from exc
+        numpy = importlib.import_module("numpy")
+        nv = getattr(numpy, "__version__", "0.0.0")
+        if _cmp(nv, NUMPY_MIN) < 0:
+            issues.append(ValidationIssue(
+                "NumPy",
+                nv,
+                f">= {NUMPY_MIN}",
+                "Upgrade: pip install 'numpy>="+NUMPY_MIN+"'"
+            ))
+        if NUMPY_MAX_EXCL and _cmp(nv, NUMPY_MAX_EXCL) >= 0:
+            issues.append(ValidationIssue(
+                "NumPy",
+                nv,
+                f"< {NUMPY_MAX_EXCL}",
+                f"Downgrade: pip install 'numpy<{NUMPY_MAX_EXCL}'"
+            ))
+    except ModuleNotFoundError:
+        issues.append(ValidationIssue(
+            "NumPy",
+            "not installed",
+            f">= {NUMPY_MIN}"+(f", < {NUMPY_MAX_EXCL}" if NUMPY_MAX_EXCL else ""),
+            "Install: pip install 'numpy>="+NUMPY_MIN+"'"
+        ))
 
-    version_str = np.__version__
-    parts = version_str.split(".")
+    if issues and strict:
+        raise EnvironmentValidationError(issues)
+
+    if issues and not strict:
+        # Return soft-fail signal for callers that want to *log* and proceed.
+        # Importantly, still no side effects at import.
+        msg = EnvironmentValidationError(issues)
+        # Let caller decide logging; just raise for visibility if they ignore return.
+        raise msg  # remove this line if you truly want non-throwing soft mode
+
+def cli() -> int:
     try:
-        major = _parse_version_segment(parts[0])
-        minor = _parse_version_segment(parts[1])
-    except (IndexError, ValueError) as exc:
-        diagnostic = ValidationDiagnostic(
-            check="numpy_version",
-            passed=False,
-            details={
-                "expected_min_version": ">=1.21.0",
-                "expected_max_version": "<1.25.0",
-                "actual": version_str,
-                "error": str(exc),
-            },
-        )
-        message = (
-            "NumPy version string could not be parsed. "
-            f"Detected value '{version_str}'."
-        )
-        raise EnvironmentValidationError(message, diagnostic) from exc
+        validate_environment(strict=True)
+        print("Environment validation: OK")
+        return 0
+    except EnvironmentValidationError as e:
+        print(e, file=sys.stderr)
+        return 2
 
-    version_tuple = (major, minor)
-    min_supported = (1, 21)
-    max_supported = (1, 25)
-    passed = min_supported <= version_tuple < max_supported
-    diagnostic = ValidationDiagnostic(
-        check="numpy_version",
-        passed=passed,
-        details={
-            "expected_min_version": ">=1.21.0",
-            "expected_max_version": "<1.25.0",
-            "actual": version_str,
-        },
-    )
-
-    if not passed:
-        message = (
-            "NumPy version incompatible with Python 3.10. "
-            f"Detected {version_str}; expected {min_supported[0]}.{min_supported[1]}.x "
-            f"through {max_supported[0]}.{max_supported[1]-1}.x."
-        )
-        raise EnvironmentValidationError(message, diagnostic)
-
-    return diagnostic
-
-
-def validate_environment(observer: Optional[Observer] = None) -> List[ValidationDiagnostic]:
-    """Run all environment validations and return their diagnostics.
-
-    This function should be invoked explicitly by upstream entry points. Every
-    successful validation emits its diagnostic payload to ``observer`` when
-    provided, enabling tests or CI systems to capture structured data.
-
-    Postconditions:
-        - Returns a list of diagnostics for successful validations.
-        - Raises :class:`EnvironmentValidationError` on the first failure after
-          invoking ``observer`` with the failing diagnostic (if supplied).
-    """
-
-    diagnostics: List[ValidationDiagnostic] = []
-    checks = (validate_python_310, validate_numpy_compatibility)
-
-    for check in checks:
-        try:
-            diagnostic = check()
-        except EnvironmentValidationError as error:
-            if observer is not None:
-                observer(error.diagnostic)
-            raise
-        else:
-            diagnostics.append(diagnostic)
-            if observer is not None:
-                observer(diagnostic)
-
-    return diagnostics
-
-
-__all__ = [
-    "EnvironmentValidationError",
-    "ValidationDiagnostic",
-    "get_python_version_info",
-    "validate_environment",
-    "validate_numpy_compatibility",
-    "validate_python_310",
-]
-=======
-        import numpy as np
-
-        version_parts = np.__version__.split('.')
-        major, minor = int(version_parts[0]), int(version_parts[1])
-
-        # Check minimum version for Python 3.10 support
-        if major < 1 or (major == 1 and minor < 21):
-            warnings.warn(
-                f"NumPy {np.__version__} may not fully support Python 3.10. "
-                f"Upgrade to NumPy >= 1.21.0 recommended.",
-                UserWarning
-            )
-            return False
-
-        # Check for potentially problematic newer versions
-        if major > 1 or (major == 1 and minor >= 25):
-            warnings.warn(
-                f"NumPy {np.__version__} may have breaking changes. "
-                f"Consider using NumPy < 1.25.0 for stability.",
-                UserWarning
-            )
-
-        return True
-
-    except ImportError:
-        warnings.warn(
-            "NumPy not installed. Install with: "
-            "pip install 'numpy>=1.21.0,<1.25.0'",
-            UserWarning
-        )
-        return False
-
-
-def get_python_version_info() -> Tuple[int, int, int]:
-    """Get current Python version as tuple."""
-    return sys.version_info[:3]
-
-
-# Automatic validation on import (can be disabled by env var)
-if os.getenv('SKIP_VERSION_VALIDATION') != '1':
-    validate_python_310()
-    validate_numpy_compatibility()
->>>>>>> cca2d52d
+# No import-time execution. Call validate_environment() or cli() explicitly.